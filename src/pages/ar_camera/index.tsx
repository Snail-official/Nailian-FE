import React, { useState, useEffect, useRef } from 'react';
import {
  StyleSheet,
  View,
  SafeAreaView,
  NativeModules,
  StatusBar,
  ViewStyle,
  Text,
  Dimensions,
  TouchableOpacity,
  findNodeHandle,
  NativeSyntheticEvent,
} from 'react-native';
import { NativeStackNavigationProp } from '@react-navigation/native-stack';
import { useRoute, RouteProp } from '@react-navigation/native';
import { RootStackParamList } from '~/shared/types/navigation';
import { colors, typography } from '~/shared/styles/design';
import { TabBarHeader } from '~/shared/ui/TabBar';
import FocusBracket from '~/shared/assets/icons/focus_bracket.svg';
import ArIcon from '~/shared/assets/icons/ic_ar.svg';
import { scale, vs } from '~/shared/lib/responsive';
import { NailSet } from '~/pages/ar_experience';
<<<<<<< HEAD
import { CameraView } from '~/shared/ui/CameraView';
=======
import { observeResourceLoadStatus } from '~/shared/lib/nativeModules';
>>>>>>> b0ffca3c

const { CameraViewManager, ModelManager } = NativeModules;

// CameraViewManager 타입 정의
interface CameraViewManagerType {
  setNailSet: (nodeId: number, nailSet: NailSet) => void;
  capturePhoto: (nodeId: number) => Promise<void>;
  clearOverlay: (nodeId: number) => void;
}

// 타입 캐스팅
const EnhancedCameraViewManager = CameraViewManager as CameraViewManagerType;

/**
 * AR 카메라 화면 컴포넌트
 *
 * AR 기능을 사용하여 네일 아트를 체험할 수 있는 카메라 화면입니다.
 */
function ARCameraPage({
  navigation,
}: {
  navigation: NativeStackNavigationProp<RootStackParamList, 'ARCameraPage'>;
}) {
  // 라우트 파라미터에서 네일셋 데이터 가져오기
  const route = useRoute<RouteProp<RootStackParamList, 'ARCameraPage'>>();
  const { nailSet } = route.params;
  const cameraRef = useRef(null);

  // 상태 관리
  const [processing, setProcessing] = useState(false);
  const [showingResult, setShowingResult] = useState(false);
  const [modelError, setModelError] = useState<string | null>(null);
  const [resourcesLoaded, setResourcesLoaded] = useState(false);

  // 화면 크기 가져오기
  const { width, height } = Dimensions.get('window');
  const [frameLayout, setFrameLayout] = useState({
    top: height * 0.2,
    bottom: height * 0.2,
    left: width * 0.15,
    right: width * 0.15,
  });

  // AR 화면 진입 시 세그멘테이션 모델 초기화
  useEffect(() => {
    const initializeModel = async () => {
      try {
        // 세그멘테이션 모델 초기화
        await ModelManager.initModel('segmentation');
        console.log('세그멘테이션 모델 초기화 성공');
      } catch (error) {
        console.error('세그멘테이션 모델 초기화 실패:', error);
        setModelError(
          '모델 초기화에 실패했습니다. 필요한 모델이 다운로드되어 있는지 확인해주세요.',
        );
      }
    };

    initializeModel();
  }, []);

  // 리소스 로드 상태 관찰
  useEffect(() => {
    console.log('AR 카메라 페이지 - 리소스 로드 상태 관찰 시작');

    // 리소스 로드 상태 구독 (내부적으로 타이머 사용)
    const unsubscribe = observeResourceLoadStatus(isLoaded => {
      console.log('AR 카메라 페이지 - 리소스 로드 상태 변경:', isLoaded);
      setResourcesLoaded(isLoaded);
    });

    // 컴포넌트 언마운트 시 구독 해제
    return () => {
      console.log('AR 카메라 페이지 - 리소스 로드 상태 관찰 종료');
      unsubscribe();
    };
  }, []);

  // 네일셋 데이터를 네이티브 모듈에 전달
  useEffect(() => {
    const applyNailSet = async () => {
      try {
        // 노드 ID 가져오기
        const nodeId = findNodeHandle(cameraRef.current);
        if (!nodeId) {
          console.error('카메라 뷰 참조를 찾을 수 없습니다.');
          return;
        }

        // 네이티브 모듈에 네일셋 데이터 전달
        EnhancedCameraViewManager.setNailSet(nodeId, nailSet);
      } catch (error) {
        console.error('네일셋 적용 오류:', error);
      }
    };

    // 컴포넌트 마운트 시 약간 지연시켜 네일 세트 적용
    setTimeout(applyNailSet, 500);

    return () => {
      console.log('카메라 화면 언마운트');
    };
  }, [nailSet]);

  // 캡처 핸들러
  const handleCapture = async () => {
    if (processing || showingResult || !isCaptureBtnEnabled()) return;

    try {
      setProcessing(true);
      const nodeId = findNodeHandle(cameraRef.current);
      if (nodeId) {
        // CameraViewManager를 통해 오버레이 초기화
        EnhancedCameraViewManager.clearOverlay(nodeId);
        // CameraViewManager를 통해 캡처 수행
        await EnhancedCameraViewManager.capturePhoto(nodeId);
        setShowingResult(true);
      }
    } catch (error) {
      console.error('Error during capture and process:', error);
    } finally {
      setProcessing(false);
    }
  };

  // 캡처 버튼 활성화 여부 확인
  const isCaptureBtnEnabled = () =>
    resourcesLoaded && !processing && !showingResult;

  // 캡처 버튼 스타일 계산
  const getCaptureBtnStyle = () =>
    isCaptureBtnEnabled()
      ? styles.captureButton
      : [styles.captureButton, styles.disabledCaptureButton];

  // 오버레이 초기화 핸들러
  const handleClearOverlay = () => {
    if (!showingResult) return;

    const nodeId = findNodeHandle(cameraRef.current);
    if (nodeId) {
      // 상태 변경 최소화를 위해 처리 순서 변경
      console.log('다시찍기 - 오버레이 초기화');

      // 먼저 상태를 업데이트하여 UI 전환
      setShowingResult(false);

      // 네이티브 모듈 호출은 상태 업데이트 후에 실행
      // React 렌더링에 영향을 주지 않도록 약간 지연
      setTimeout(() => {
        EnhancedCameraViewManager.clearOverlay(nodeId);
      }, 0);
    }
  };

  // 컴포넌트 마운트 시 레이아웃 계산
  useEffect(() => {
    // 화면 크기에 맞게 프레임 위치 계산
    const frameTop = Math.max(100, height * 0.1); // 위쪽 여백
    const frameBottom = Math.max(100, height * 0.15); // 아래쪽 여백
    const frameSide = Math.max(60, width * 0.1); // 양 옆 여백

    setFrameLayout({
      top: frameTop,
      bottom: frameBottom,
      left: frameSide,
      right: frameSide,
    });
  }, [width, height]);

  // 브래킷 위치 스타일 객체 생성
  const topLeftStyle = { top: frameLayout.top, left: frameLayout.left };
  const topRightStyle = { top: frameLayout.top, right: frameLayout.right };
  const bottomLeftStyle = {
    bottom: frameLayout.bottom,
    left: frameLayout.left,
  };
  const bottomRightStyle = {
    bottom: frameLayout.bottom,
    right: frameLayout.right,
  };
  const guideTextBottomStyle = { bottom: 80 };

  return (
    <SafeAreaView style={styles.safeArea}>
      <StatusBar barStyle="light-content" translucent={true} />
      <View style={styles.container}>
        {/* 상단 탭바 헤더 */}
        <TabBarHeader
          title="AR체험"
          onBack={() => navigation.goBack()}
          rightContent={null}
        />

        {/* 카메라 뷰 */}
        <View style={styles.cameraContainer}>
          <CameraView
            ref={cameraRef}
            style={styles.cameraView}
            onCaptureComplete={event =>
              console.log('캡처 완료:', event.nativeEvent)
            }
            onError={event => console.error('오류 발생:', event.nativeEvent)}
          />

          {/* 모델 로드 오류 메시지 */}
          {modelError && (
            <View style={styles.errorContainer}>
              <Text style={styles.errorText}>{modelError}</Text>
            </View>
          )}

          {/* 초점 프레임 - 네 모서리에 브래킷 배치 */}
          <View style={styles.focusFrameContainer}>
            {/* 좌상단 */}
            <View style={[styles.bracketContainer, topLeftStyle]}>
              <FocusBracket width={24} height={24} />
            </View>

            {/* 우상단 */}
            <View style={[styles.bracketContainer, topRightStyle]}>
              <FocusBracket
                width={24}
                height={24}
                style={styles.bracketRotate90}
              />
            </View>

            {/* 좌하단 */}
            <View style={[styles.bracketContainer, bottomLeftStyle]}>
              <FocusBracket
                width={24}
                height={24}
                style={styles.bracketRotateNeg90}
              />
            </View>

            {/* 우하단 */}
            <View style={[styles.bracketContainer, bottomRightStyle]}>
              <FocusBracket
                width={24}
                height={24}
                style={styles.bracketRotate180}
              />
            </View>

            {/* 안내 텍스트 */}
            <View style={[styles.guideTextContainer, guideTextBottomStyle]}>
              <Text style={styles.guideText}>
                손이 프레임 안에 모두 보이도록 해주세요
              </Text>
            </View>
          </View>

          {/* 버튼 컨테이너 */}
          <View style={styles.buttonContainer}>
            {!showingResult ? (
              <TouchableOpacity
                style={getCaptureBtnStyle()}
                onPress={handleCapture}
              >
                <View style={styles.buttonIconContainer}>
                  <ArIcon
                    width={scale(26)}
                    height={scale(26)}
                    color={colors.white}
                  />
                </View>
              </TouchableOpacity>
            ) : (
              <TouchableOpacity
                style={[styles.button, styles.resetButton]}
                onPress={handleClearOverlay}
              >
                <View style={styles.resetButtonContent}>
                  <ArIcon
                    width={scale(26)}
                    height={scale(26)}
                    color={colors.white}
                  />
                  <Text style={styles.buttonText}>다시찍기</Text>
                </View>
              </TouchableOpacity>
            )}
          </View>
        </View>
      </View>
    </SafeAreaView>
  );
}

const styles = StyleSheet.create({
  bracketContainer: {
    alignItems: 'center',
    height: 48,
    justifyContent: 'center',
    position: 'absolute',
    width: 48,
  },
  bracketRotate180: {
    transform: [{ rotate: '180deg' }],
  },
  bracketRotate90: {
    transform: [{ rotate: '90deg' }],
  },
  bracketRotateNeg90: {
    transform: [{ rotate: '-90deg' }],
  },
  button: {
    alignItems: 'center',
    backgroundColor: colors.gray750,
    borderRadius: 26,
    elevation: 5,
    height: 52,
    justifyContent: 'center',
    shadowColor: colors.black,
    shadowOffset: { width: 0, height: 2 },
    shadowOpacity: 0.3,
    shadowRadius: 4,
    width: 52,
  },
  buttonContainer: {
    bottom: 30,
    flexDirection: 'row',
    gap: 20,
    justifyContent: 'center',
    left: 0,
    position: 'absolute',
    right: 0,
    zIndex: 999,
  },
  buttonIconContainer: {
    alignItems: 'center',
    justifyContent: 'center',
  },
  buttonText: {
    ...typography.body2_SB,
    color: colors.white,
  },
  cameraContainer: {
    alignItems: 'center',
    flex: 1,
    justifyContent: 'center',
    position: 'relative',
  },
  cameraView: {
    height: '100%',
    width: '100%',
  },
  captureButton: {
    alignItems: 'center',
    backgroundColor: colors.gray750,
    borderRadius: 26,
    elevation: 5,
    height: 52,
    justifyContent: 'center',
    shadowColor: colors.black,
    shadowOffset: { width: 0, height: 2 },
    shadowOpacity: 0.3,
    shadowRadius: 4,
    width: 52,
  },
  container: {
    backgroundColor: colors.black,
    flex: 1,
  },
  disabledCaptureButton: {
    backgroundColor: colors.gray300,
  },
  errorContainer: {
    alignItems: 'center',
    backgroundColor: colors.warn_red,
    borderRadius: 10,
    left: 0,
    padding: 10,
    position: 'absolute',
    right: 0,
    top: 0,
  },
  errorText: {
    ...typography.body1_B,
    color: colors.white,
  },
  focusFrameContainer: {
    bottom: 0,
    left: 0,
    pointerEvents: 'none',
    position: 'absolute',
    right: 0,
    top: 0,
  },
  guideText: {
    ...typography.body1_B,
    borderRadius: scale(25),
    color: colors.white,
    overflow: 'hidden',
    paddingHorizontal: scale(20),
    paddingVertical: vs(10),
    textAlign: 'center',
    textShadowOffset: { width: 1, height: 1 },
    textShadowRadius: 3,
  },
  guideTextContainer: {
    alignItems: 'center',
    left: 0,
    position: 'absolute',
    right: 0,
  },
  resetButton: {
    borderRadius: 21,
    height: 42,
    width: 134,
  },
  resetButtonContent: {
    alignItems: 'center',
    flexDirection: 'row',
    gap: scale(6),
    paddingHorizontal: scale(16),
  },
  safeArea: {
    backgroundColor: colors.black,
    flex: 1,
  },
});

export default ARCameraPage;<|MERGE_RESOLUTION|>--- conflicted
+++ resolved
@@ -21,11 +21,7 @@
 import ArIcon from '~/shared/assets/icons/ic_ar.svg';
 import { scale, vs } from '~/shared/lib/responsive';
 import { NailSet } from '~/pages/ar_experience';
-<<<<<<< HEAD
 import { CameraView } from '~/shared/ui/CameraView';
-=======
-import { observeResourceLoadStatus } from '~/shared/lib/nativeModules';
->>>>>>> b0ffca3c
 
 const { CameraViewManager, ModelManager } = NativeModules;
 
