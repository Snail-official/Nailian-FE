import React, { useCallback, useRef, useState, useEffect } from 'react';
import {
  View,
  Text,
  StyleSheet,
  StatusBar,
  TouchableOpacity,
  Image,
  Dimensions,
  BackHandler,
  Platform,
  SafeAreaView,
} from 'react-native';
import { colors, typography } from '~/shared/styles/design';
import BottomSheet, {
  BottomSheetRefProps,
} from '~/pages/ar_experience/ui/BottomSheet';
import { BottomSheetModalProvider } from '@gorhom/bottom-sheet';
import NailSelection from '~/pages/ar_experience/ui/NailSelection';
import NailOverlay from '~/pages/ar_experience/ui/NailOverlay';
import { TabBarHeader } from '~/shared/ui/TabBar';
import ArButton from '~/features/nail-set-ar/ui/ArButton';
import BookmarkIcon from '~/shared/assets/icons/ic_group.svg';
import { useNavigation } from '@react-navigation/native';
import { scale, vs } from '~/shared/lib/responsive';
import { INail, INailSet } from '~/shared/types/nail-set';
import { NativeStackNavigationProp } from '@react-navigation/native-stack';
import { RootStackParamList } from '~/shared/types/navigation';

// 화면 크기 가져오기
const { height } = Dimensions.get('window');

/**
 * AR 체험 페이지
 * @returns {JSX.Element} AR 체험 페이지 컴포넌트
 */
export default function ARExperiencePage() {
  const navigation =
    useNavigation<NativeStackNavigationProp<RootStackParamList>>();
  // 바텀시트 참조 생성
  const bottomSheetRef = useRef<BottomSheetRefProps>(null);
  // 현재 바텀시트 인덱스 상태 (0: 25%, 1: 93%)
  const [bottomSheetIndex, setBottomSheetIndex] = useState(0);

  // 현재 선택된 네일셋 상태
  const [currentNailSet, setCurrentNailSet] = useState<Partial<INailSet>>({});

  // 네일 선택 핸들러
  const handleNailSelect = useCallback((id: string) => {
    console.log('선택한 네일 ID:', id);
    // 여기에 네일 선택 시 필요한 로직 추가
  }, []);

  // 네일셋 변경 핸들러 - NailGrid 컴포넌트에서 호출됨
  const handleNailSetChange = useCallback((nailSet: Partial<INailSet>) => {
    setCurrentNailSet(nailSet);
  }, []);

  // 북마크 핸들러
  const handleBookmark = useCallback(() => {
    console.log('북마크 버튼이 클릭되었습니다.');
  }, []);

  // AR 버튼 핸들러
  const handleArButtonPress = useCallback(() => {
    console.log('AR 버튼이 클릭되었습니다.');
    // 모든 손가락에 네일팁이 선택되었는지 확인
    const fingerTypes: Array<keyof Omit<INailSet, 'id'>> = [
      'thumb',
      'index',
      'middle',
      'ring',
      'pinky',
    ];
    const allFingersSelected = fingerTypes.every(
      finger =>
        currentNailSet[finger] &&
        typeof currentNailSet[finger] === 'object' &&
        (currentNailSet[finger] as INail).imageUrl,
    );

    if (!allFingersSelected) {
      // 모든 손가락에 네일팁이 선택되지 않은 경우, 사용자에게 알림
      console.log('모든 손가락에 네일팁을 선택해주세요.');
      // 실제 구현에서는 토스트 메시지나 모달 등으로 사용자에게 안내
    } else {
      // 모든 손가락에 네일팁이 선택된 경우, 추가 로직 실행
      navigation.navigate('ARCameraPage');
    }
  }, [currentNailSet, navigation]);

  // 바텀시트 인덱스 변경 핸들러
  const handleSheetChange = useCallback((index: number) => {
    setBottomSheetIndex(index);
  }, []);

  // 뒤로가기 버튼 핸들러 (Android)
  useEffect(() => {
    // Android에서만 적용
    if (Platform.OS !== 'android') return;

    const backHandler = BackHandler.addEventListener(
      'hardwareBackPress',
      () => {
        if (bottomSheetIndex !== 0) {
          bottomSheetRef.current?.snapToIndex(0);
          return true; // 이벤트 처리 완료
        }
        return false; // 기본 뒤로가기 동작 수행 (뒤로 가기)
      },
    );

    // 컴포넌트 언마운트 시 이벤트 리스너 제거
    return () => backHandler.remove();
  }, [bottomSheetIndex]);

  // 바텀시트 커스텀 핸들 컴포넌트
  const renderCustomHandle = (
    <View style={styles.header}>
      <View style={styles.indicator} />
    </View>
  );

  return (
    <BottomSheetModalProvider>
      <SafeAreaView style={styles.safeArea}>
        <View style={styles.container}>
          <StatusBar barStyle="dark-content" />

<<<<<<< HEAD
        {/* 상단 탭바 */}
        <TabBarHeader
          title=""
          onBack={() => navigation.goBack()}
          rightContent={
            <TouchableOpacity onPress={handleBookmark}>
              <BookmarkIcon
                width={scale(19)}
                height={scale(18.5)}
                color={colors.gray600}
              />
            </TouchableOpacity>
          }
        />
=======
          {/* 상단 탭바 */}
          <TabBarHeader
            title=""
            onBack={handleGoBack}
            rightContent={
              <TouchableOpacity onPress={handleBookmark}>
                <BookmarkIcon
                  width={scale(24)}
                  height={scale(24)}
                  color={colors.gray600}
                />
              </TouchableOpacity>
            }
          />
>>>>>>> c5ee50b6

          {/* 메인 콘텐츠 영역 */}
          <View style={styles.contentArea}>
            {/* 상단 타이틀 */}
            <View style={styles.titleContainer}>
              <Text style={styles.mainTitle}>
                먼저, 나만의 아트를 만들어보세요
              </Text>
              <Text style={styles.subTitle}>
                원하는 시안들을 골라 조합할 수 있어요
              </Text>
            </View>

            {/* 손 이미지와 네일 오버레이 컨테이너 */}
            <View style={styles.handContainer}>
              {/* 기본 손 이미지 */}
              <Image
                source={require('~/shared/assets/images/hand.png')}
                style={styles.handImage}
                resizeMode="contain"
              />

              {/* 네일 오버레이 - 선택된 네일팁을 손 위에 표시 */}
              <NailOverlay nailSet={currentNailSet} />
            </View>

            {/* AR 버튼 */}
            <View style={styles.arButtonContainer}>
              <ArButton onPress={handleArButtonPress} />
            </View>
          </View>

          {/* 바텀시트 */}
          <BottomSheet
            ref={bottomSheetRef}
            snapPoints={['20%', '93%']}
            initialIndex={0}
            handleType="custom"
            customHandle={renderCustomHandle}
            enablePanDownToClose={false}
            enableContentPanningGesture={true}
            enableHandlePanningGesture={true}
            enableOverDrag={false}
            maxDynamicContentSize={Math.min(780, height * 0.9)}
            backgroundStyle={styles.bottomSheetBackground}
            contentContainerStyle={styles.contentContainer}
            enableBackdrop={true}
            backdropPressBehavior="collapse"
            onChange={handleSheetChange}
          >
            <NailSelection
              onSelectNail={handleNailSelect}
              onNailSetChange={handleNailSetChange}
            />
          </BottomSheet>
        </View>
      </SafeAreaView>
    </BottomSheetModalProvider>
  );
}

const styles = StyleSheet.create({
  arButtonContainer: {
    alignItems: 'center',
    marginTop: vs(18),
  },
  bottomSheetBackground: {
    backgroundColor: colors.white,
    borderColor: colors.black,
    borderTopLeftRadius: 30,
    borderTopRightRadius: 30,
    borderTopWidth: 30,
    // iOS의 안전 영역 고려
    paddingBottom: Platform.OS === 'ios' ? vs(34) : 0,
  },
  container: {
    backgroundColor: colors.white,
    flex: 1,
  },
  contentArea: {
    backgroundColor: colors.gray50,
    flex: 1,
    paddingTop: vs(8),
  },
  contentContainer: {
    flex: 1,
    paddingHorizontal: 0,
    paddingTop: vs(10),
  },
  handContainer: {
    alignItems: 'center',
    height: vs(370),
    marginTop: vs(24),
    position: 'relative',
  },
  handImage: {
    height: vs(370),
    width: scale(237),
  },
  header: {
    alignItems: 'center',
    backgroundColor: colors.white,
    borderLeftColor: colors.gray100,
    borderLeftWidth: 1,
    borderRightColor: colors.gray100,
    borderRightWidth: 1,
    borderTopColor: colors.gray100,
    borderTopLeftRadius: 30,
    borderTopRightRadius: 30,
    borderTopWidth: 1,
    elevation: 0,
    paddingVertical: vs(15),
    shadowOffset: { width: 0, height: 0 },
    shadowOpacity: 0,
    shadowRadius: 0,
  },
  indicator: {
    backgroundColor: colors.gray400,
    borderRadius: 100,
    height: vs(5),
    width: scale(60),
  },
  mainTitle: {
    ...typography.head2_B,
    color: colors.gray850,
  },
  safeArea: {
    backgroundColor: colors.white,
    flex: 1,
  },
  subTitle: {
    ...typography.body4_M,
    color: colors.gray500,
  },
  titleContainer: {
    marginLeft: scale(22),
  },
});<|MERGE_RESOLUTION|>--- conflicted
+++ resolved
@@ -127,22 +127,6 @@
         <View style={styles.container}>
           <StatusBar barStyle="dark-content" />
 
-<<<<<<< HEAD
-        {/* 상단 탭바 */}
-        <TabBarHeader
-          title=""
-          onBack={() => navigation.goBack()}
-          rightContent={
-            <TouchableOpacity onPress={handleBookmark}>
-              <BookmarkIcon
-                width={scale(19)}
-                height={scale(18.5)}
-                color={colors.gray600}
-              />
-            </TouchableOpacity>
-          }
-        />
-=======
           {/* 상단 탭바 */}
           <TabBarHeader
             title=""
@@ -157,7 +141,6 @@
               </TouchableOpacity>
             }
           />
->>>>>>> c5ee50b6
 
           {/* 메인 콘텐츠 영역 */}
           <View style={styles.contentArea}>
