--- conflicted
+++ resolved
@@ -22,16 +22,10 @@
 import BookmarkIcon from '~/shared/assets/icons/ic_group.svg';
 import { useNavigation } from '@react-navigation/native';
 import { scale, vs } from '~/shared/lib/responsive';
-<<<<<<< HEAD
 import { createUserNailSet } from '~/entities/nail-set/api';
 import { toast } from '~/shared/lib/toast';
 import { CreateNailSetRequest, Shape } from '~/shared/api/types';
 import NailSelection from './ui/NailSelection';
-=======
-import { INail, INailSet } from '~/shared/types/nail-set';
-import { NativeStackNavigationProp } from '@react-navigation/native-stack';
-import { RootStackParamList } from '~/shared/types/navigation';
->>>>>>> bbfacb84
 
 // 화면 크기 가져오기
 const { height } = Dimensions.get('window');
@@ -100,8 +94,8 @@
         position: 'bottom',
       });
     } else {
-      // AR 체험 로직 실행
-      console.log('AR 체험을 시작합니다!');
+      // 모든 손가락에 네일팁이 선택된 경우, 추가 로직 실행
+      navigation.navigate('ARCameraPage');
     }
   }, [isNailSetComplete]);
 
@@ -125,7 +119,6 @@
       pinky: { id: currentNailSet.pinky!.id },
     };
 
-<<<<<<< HEAD
     try {
       // 네일셋 저장 API 호출
       await createUserNailSet(requestData);
@@ -143,15 +136,6 @@
         // 기타 오류
         toast.showToast('저장에 실패했습니다', { position: 'bottom' });
       }
-=======
-    if (!allFingersSelected) {
-      // 모든 손가락에 네일팁이 선택되지 않은 경우, 사용자에게 알림
-      console.log('모든 손가락에 네일팁을 선택해주세요.');
-      // 실제 구현에서는 토스트 메시지나 모달 등으로 사용자에게 안내
-    } else {
-      // 모든 손가락에 네일팁이 선택된 경우, 추가 로직 실행
-      navigation.navigate('ARCameraPage');
->>>>>>> bbfacb84
     }
   }, [currentNailSet, isNailSetComplete]);
 
