--- conflicted
+++ resolved
@@ -6,7 +6,6 @@
   TouchableOpacity,
   ActivityIndicator,
   FlatList,
-<<<<<<< HEAD
   NativeSyntheticEvent,
   NativeScrollEvent,
   Text,
@@ -14,20 +13,12 @@
 import { colors, typography } from '~/shared/styles/design';
 import { INail, INailSet } from '~/shared/types/nail-set';
 import { NailListResponse } from '~/shared/api/types';
-=======
-} from 'react-native';
-import { colors } from '~/shared/styles/design';
-import { NailListResponse, Shape } from '~/shared/api/types';
->>>>>>> 197e2add
 import { fetchNails } from '~/entities/nail-tip/api';
 import { useLoadMore } from '~/shared/api/hooks';
 import { BottomSheetScrollView } from '@gorhom/bottom-sheet';
 import { scale, vs } from '~/shared/lib/responsive';
-<<<<<<< HEAD
 import Button from '~/shared/ui/Button';
-=======
 import { NailSet, FingerType } from '~/pages/ar_experience';
->>>>>>> 197e2add
 import { FilterValues } from '../FilterModal';
 
 interface NailGridProps {
@@ -267,7 +258,6 @@
       directionalLockEnabled={true}
       disableScrollViewPanResponder={false}
     >
-<<<<<<< HEAD
       {/* 조건부 렌더링: 데이터가 없을 때때 empty view 표시 */}
       {nails.length === 0 && !isLoading ? (
         // 필터링 결과가 없을 때 empty view 표시
@@ -290,22 +280,6 @@
       )}
       {/* 로딩 인디케이터 표시 - 로딩 중일 때만 보임 */}
       {isLoading && renderFooter()}
-=======
-      {/* 네일 그리드 */}
-      <FlatList
-        data={nails}
-        renderItem={renderNailItem}
-        keyExtractor={(item, index) => `nail-${item.id}-${index}`}
-        numColumns={3}
-        columnWrapperStyle={styles.columnWrapper}
-        contentContainerStyle={styles.flatListContent}
-        scrollEnabled={false}
-        ListFooterComponent={renderFooter}
-        ItemSeparatorComponent={ItemSeparator}
-        initialNumToRender={12}
-        removeClippedSubviews={false}
-      />
->>>>>>> 197e2add
     </BottomSheetScrollView>
   );
 }
