--- conflicted
+++ resolved
@@ -37,12 +37,9 @@
     'react-native/no-inline-styles': 'warn',
     'react-native/no-raw-text': 'warn',
     'react-native/split-platform-components': 'warn',
-<<<<<<< HEAD
     'import/no-unresolved': ['error', { ignore: ['^@env$'] }],
-=======
     'global-require': 'off',
     '@typescript-eslint/no-var-requires': 'off',
->>>>>>> 86c3b1c3
   },
   settings: {
     'import/resolver': {
